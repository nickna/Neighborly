﻿<Project Sdk="Microsoft.NET.Sdk">
  <PropertyGroup>
    <TargetFramework>net8.0</TargetFramework>
    <ImplicitUsings>enable</ImplicitUsings>
    <Nullable>enable</Nullable>
    <EnableSystemTextJsonSourceGeneration>true</EnableSystemTextJsonSourceGeneration>
    <GeneratePackageOnBuild>True</GeneratePackageOnBuild>
    <Title>Neighborly</Title>
    <PackageProjectUrl>https://github.com/nickna/Neighborly/</PackageProjectUrl>
    <RepositoryUrl>https://github.com/nickna/Neighborly/</RepositoryUrl>
    <PackageTags>vector database</PackageTags>
    <Description>Neighborly is an open-source vector database that efficiently stores and retrieves vector data. Built with .NET, it provides functionality for handling high-dimensional vectors, making it ideal for machine learning, data science applications, and more.</Description>
    <AllowUnsafeBlocks>true</AllowUnsafeBlocks>
  </PropertyGroup>

  <ItemGroup Condition="'$(DockerBuild)' != 'true'">
    <None Include="..\LICENSE.txt">
      <Pack>False</Pack>
      <PackagePath>\</PackagePath>
    </None>
    <None Include="..\README.md">
      <Pack>False</Pack>
      <PackagePath>\</PackagePath>
    </None>
  </ItemGroup>

  <ItemGroup>
    <PackageReference Include="CsvHelper" Version="33.0.1" />
    <PackageReference Include="Microsoft.Extensions.Logging.Abstractions" Version="8.0.1" />
    <PackageReference Include="Parquet.Net" Version="4.24.0" />
    <PackageReference Include="Serilog.Extensions.Logging" Version="8.0.0" />
    <PackageReference Include="Serilog.Sinks.Console" Version="6.0.0" />
    <PackageReference Include="Serilog.Sinks.File" Version="6.0.0" />
    <PackageReference Include="Serilog.Sinks.InMemory" Version="0.11.0" />
    <PackageReference Include="System.Diagnostics.DiagnosticSource" Version="8.0.1" />
    <PackageReference Include="System.Linq.Async" Version="6.0.1" />
  </ItemGroup>

  <ItemGroup>
<<<<<<< HEAD
    <Folder Include="Distance/" />
=======
    <InternalsVisibleTo Include="Tests" />
>>>>>>> 4c514311
  </ItemGroup>
</Project><|MERGE_RESOLUTION|>--- conflicted
+++ resolved
@@ -37,10 +37,7 @@
   </ItemGroup>
 
   <ItemGroup>
-<<<<<<< HEAD
     <Folder Include="Distance/" />
-=======
     <InternalsVisibleTo Include="Tests" />
->>>>>>> 4c514311
   </ItemGroup>
 </Project>
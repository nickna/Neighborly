﻿namespace Neighborly.Search;

<<<<<<< HEAD
public class BallTreeNode 
=======
public class BallTreeNode
>>>>>>> 37b5a038
{
    public required Vector Center { get; set; }
    public double Radius { get; set; }
    public BallTreeNode? Left { get; set; }
    public BallTreeNode? Right { get; set; }
<<<<<<< HEAD
=======

    internal void WriteTo(BinaryWriter writer)
    {
        writer.Write(Center.Id.ToByteArray());
        writer.Write(Radius);
        writer.Write(Left != null);
        Left?.WriteTo(writer);
        writer.Write(Right != null);
        Right?.WriteTo(writer);
    }

    internal static BallTreeNode? ReadFrom(BinaryReader reader, VectorList vectors, VectorDatabase internalVectors, Span<byte> guidBuffer)
    {
        var centerId = reader.ReadGuid(guidBuffer);
        var center = internalVectors.Vectors.GetById(centerId) ?? vectors.GetById(centerId);
        if (center is null)
        {
            return null;
        }

        var radius = reader.ReadDouble();
        var left = reader.ReadBoolean() ? ReadFrom(reader, vectors, internalVectors, guidBuffer) : null;
        var right = reader.ReadBoolean() ? ReadFrom(reader, vectors, internalVectors, guidBuffer) : null;

        return new BallTreeNode
        {
            Center = center,
            Radius = radius,
            Left = left,
            Right = right
        };
    }

    public override bool Equals(object? obj)
    {
        if (obj is not BallTreeNode other)
        {
            return false;
        }

        return other.Center.Equals(Center) &&
            other.Radius == Radius &&
            (other.Left == null && Left == null || other.Left?.Equals(Left) == true) &&
            (other.Right == null && Right == null || other.Right?.Equals(Right) == true);
    }
>>>>>>> 37b5a038
}<|MERGE_RESOLUTION|>--- conflicted
+++ resolved
@@ -1,17 +1,11 @@
 ﻿namespace Neighborly.Search;
 
-<<<<<<< HEAD
 public class BallTreeNode 
-=======
-public class BallTreeNode
->>>>>>> 37b5a038
 {
     public required Vector Center { get; set; }
     public double Radius { get; set; }
     public BallTreeNode? Left { get; set; }
     public BallTreeNode? Right { get; set; }
-<<<<<<< HEAD
-=======
 
     internal void WriteTo(BinaryWriter writer)
     {
@@ -57,5 +51,4 @@
             (other.Left == null && Left == null || other.Left?.Equals(Left) == true) &&
             (other.Right == null && Right == null || other.Right?.Equals(Right) == true);
     }
->>>>>>> 37b5a038
 }
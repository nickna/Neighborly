using System;
using System.Collections.Generic;
using System.Linq;

namespace Neighborly.Search;

/// <summary>
/// K-D Tree search (see Wikipedia: https://en.wikipedia.org/wiki/K-d_tree)
/// </summary>
public class KDTree
{
<<<<<<< HEAD
    private KDTreeNode? root;

=======
    /// <summary>
    /// The version of the database file format that this class writes.
    /// </summary>
    private const int s_currentFileVersion = 1;

    private KDTreeNode? root;

>>>>>>> 37b5a038
    public void Build(VectorList vectors)
    {
        if (vectors == null)
        {
            throw new ArgumentNullException(nameof(vectors), "Vector list cannot be null");
<<<<<<< HEAD
        }
        if (vectors.Count == 0)
        {
            return;
        }

        root = Build(vectors.ToArray(), 0, false);
    }

    private KDTreeNode? Build(Span<Vector> vectors, int depth, bool isSorted)
    {
        if (vectors.IsEmpty || vectors[0].Dimensions == 0)
            return null;

        var axis = depth % vectors[0].Dimensions;

        if (!isSorted)
        {
            vectors.Sort((a, b) => a[axis].CompareTo(b[axis]));
        }

        var median = vectors.Length / 2;

        return new KDTreeNode
        {
            Vector = vectors[median],
            Left = Build(vectors[..median], depth + 1, true),
            Right = Build(vectors[(median + 1)..], depth + 1, true)
        };
    }

    public IList<Vector> NearestNeighbors(Vector query, int k)
    {
        if (query == null)
        {
            throw new ArgumentNullException(nameof(query), "Query vector cannot be null");
        }

=======
        }
        if (vectors.Count == 0)
        {
            return;
        }

        root = Build(vectors, 0);
    }

    public void Load(BinaryReader reader, VectorList vectors)
    {
        ArgumentNullException.ThrowIfNull(reader);
        ArgumentNullException.ThrowIfNull(vectors);

        var version = reader.ReadInt32(); // Read the version number
        if (version != s_currentFileVersion)
        {
            throw new InvalidDataException($"Invalid KD tree version: {version}");
        }

        root = null;
        Span<byte> guidBuffer = stackalloc byte[16];
        // Read the tree starting at the root node
        root = KDTreeNode.ReadFrom(reader, vectors, guidBuffer);
    }

    public void Save(BinaryWriter writer, VectorList vectors)
    {
        ArgumentNullException.ThrowIfNull(writer);
        ArgumentNullException.ThrowIfNull(vectors);

        writer.Write(s_currentFileVersion); // Write the version number

        root?.WriteTo(writer);
    }

    private KDTreeNode? Build(IList<Vector> vectors, int depth)
    {
        if (vectors.Count <= 0)
        {
            return null;
        }

        var firstVector = vectors[0];
        if (firstVector.Dimensions == 0)
        {
            return null;
        }

        var axis = depth % firstVector.Dimensions;
        var sortedVectors = vectors.OrderBy(v => v[axis]).ToList();

        var median = sortedVectors.Count / 2;

        return new KDTreeNode
        {
            Vector = sortedVectors[median],
            Left = Build(sortedVectors.Take(median).ToList(), depth + 1),
            Right = Build(sortedVectors.Skip(median + 1).ToList(), depth + 1)
        };
    }

    public IList<Vector> NearestNeighbors(Vector query, int k)
    {
        if (query == null)
        {
            throw new ArgumentNullException(nameof(query), "Query vector cannot be null");
        }
>>>>>>> 37b5a038
        if (k <= 0)
        {
            throw new ArgumentOutOfRangeException(nameof(k), "Number of neighbors must be greater than 0");
        }

        return NearestNeighbors(root, query, k, 0)?
            .OrderBy(t => (t.Item1 - query).Magnitude)
            .Select(t => t.Item1)
<<<<<<< HEAD
            .ToList() ?? new List<Vector>();
=======
            .ToList() ?? [];
>>>>>>> 37b5a038

    }

    private List<Tuple<Vector, double>>? NearestNeighbors(KDTreeNode? node, Vector query, int k, int depth)
    {
        if (node == null || node.Vector == null)
<<<<<<< HEAD
            return new List<Tuple<Vector, double>>();
=======
            return [];
>>>>>>> 37b5a038

        var axis = depth % query.Dimensions;
        var next = node.Vector[axis] > query[axis] ? node.Left : node.Right;
        var others = node.Vector[axis] > query[axis] ? node.Right : node.Left;

<<<<<<< HEAD
        var best = NearestNeighbors(next, query, k, depth + 1) ?? new List<Tuple<Vector, double>>();
=======
        var best = NearestNeighbors(next, query, k, depth + 1) ?? [];
>>>>>>> 37b5a038
        if (best.Count < k || Math.Abs(node.Vector[axis] - query[axis]) < best.Last().Item2)
        {
            var distance = (node.Vector - query).Magnitude;
            best.Add(Tuple.Create(node.Vector, (double)distance));
            best = best.OrderBy(t => t.Item2).Take(k).ToList();

            if (best.Count < k || Math.Abs(node.Vector[axis] - query[axis]) < best.Last().Item2)
            {
<<<<<<< HEAD
                best = best.Concat(NearestNeighbors(others, query, k, depth + 1) ?? new List<Tuple<Vector, double>>())
=======
                best = best.Concat(NearestNeighbors(others, query, k, depth + 1) ?? [])
>>>>>>> 37b5a038
                    .OrderBy(t => t.Item2)
                    .Take(k)
                    .ToList();
            }
        }

        return best;
    }
<<<<<<< HEAD

    public IList<Vector> Search(Vector query, int k)
    {
        // Perform the nearest neighbor search
        var results = NearestNeighbors(query, k);

        return results;
=======

    public IList<Vector> Search(Vector query, int k)
    {
        // Perform the nearest neighbor search
        var results = NearestNeighbors(query, k);

        return results;
    }

    public override bool Equals(object? obj)
    {
        if (obj is not KDTree other)
        {
            return false;
        }

        return Equals(root, other.root);
>>>>>>> 37b5a038
    }

}<|MERGE_RESOLUTION|>--- conflicted
+++ resolved
@@ -9,10 +9,6 @@
 /// </summary>
 public class KDTree
 {
-<<<<<<< HEAD
-    private KDTreeNode? root;
-
-=======
     /// <summary>
     /// The version of the database file format that this class writes.
     /// </summary>
@@ -20,52 +16,11 @@
 
     private KDTreeNode? root;
 
->>>>>>> 37b5a038
     public void Build(VectorList vectors)
     {
         if (vectors == null)
         {
             throw new ArgumentNullException(nameof(vectors), "Vector list cannot be null");
-<<<<<<< HEAD
-        }
-        if (vectors.Count == 0)
-        {
-            return;
-        }
-
-        root = Build(vectors.ToArray(), 0, false);
-    }
-
-    private KDTreeNode? Build(Span<Vector> vectors, int depth, bool isSorted)
-    {
-        if (vectors.IsEmpty || vectors[0].Dimensions == 0)
-            return null;
-
-        var axis = depth % vectors[0].Dimensions;
-
-        if (!isSorted)
-        {
-            vectors.Sort((a, b) => a[axis].CompareTo(b[axis]));
-        }
-
-        var median = vectors.Length / 2;
-
-        return new KDTreeNode
-        {
-            Vector = vectors[median],
-            Left = Build(vectors[..median], depth + 1, true),
-            Right = Build(vectors[(median + 1)..], depth + 1, true)
-        };
-    }
-
-    public IList<Vector> NearestNeighbors(Vector query, int k)
-    {
-        if (query == null)
-        {
-            throw new ArgumentNullException(nameof(query), "Query vector cannot be null");
-        }
-
-=======
         }
         if (vectors.Count == 0)
         {
@@ -134,7 +89,6 @@
         {
             throw new ArgumentNullException(nameof(query), "Query vector cannot be null");
         }
->>>>>>> 37b5a038
         if (k <= 0)
         {
             throw new ArgumentOutOfRangeException(nameof(k), "Number of neighbors must be greater than 0");
@@ -143,32 +97,23 @@
         return NearestNeighbors(root, query, k, 0)?
             .OrderBy(t => (t.Item1 - query).Magnitude)
             .Select(t => t.Item1)
-<<<<<<< HEAD
             .ToList() ?? new List<Vector>();
-=======
-            .ToList() ?? [];
->>>>>>> 37b5a038
+
 
     }
 
     private List<Tuple<Vector, double>>? NearestNeighbors(KDTreeNode? node, Vector query, int k, int depth)
     {
         if (node == null || node.Vector == null)
-<<<<<<< HEAD
             return new List<Tuple<Vector, double>>();
-=======
-            return [];
->>>>>>> 37b5a038
+
 
         var axis = depth % query.Dimensions;
         var next = node.Vector[axis] > query[axis] ? node.Left : node.Right;
         var others = node.Vector[axis] > query[axis] ? node.Right : node.Left;
 
-<<<<<<< HEAD
         var best = NearestNeighbors(next, query, k, depth + 1) ?? new List<Tuple<Vector, double>>();
-=======
-        var best = NearestNeighbors(next, query, k, depth + 1) ?? [];
->>>>>>> 37b5a038
+
         if (best.Count < k || Math.Abs(node.Vector[axis] - query[axis]) < best.Last().Item2)
         {
             var distance = (node.Vector - query).Magnitude;
@@ -177,11 +122,8 @@
 
             if (best.Count < k || Math.Abs(node.Vector[axis] - query[axis]) < best.Last().Item2)
             {
-<<<<<<< HEAD
+
                 best = best.Concat(NearestNeighbors(others, query, k, depth + 1) ?? new List<Tuple<Vector, double>>())
-=======
-                best = best.Concat(NearestNeighbors(others, query, k, depth + 1) ?? [])
->>>>>>> 37b5a038
                     .OrderBy(t => t.Item2)
                     .Take(k)
                     .ToList();
@@ -190,15 +132,6 @@
 
         return best;
     }
-<<<<<<< HEAD
-
-    public IList<Vector> Search(Vector query, int k)
-    {
-        // Perform the nearest neighbor search
-        var results = NearestNeighbors(query, k);
-
-        return results;
-=======
 
     public IList<Vector> Search(Vector query, int k)
     {
@@ -216,7 +149,6 @@
         }
 
         return Equals(root, other.root);
->>>>>>> 37b5a038
     }
 
 }
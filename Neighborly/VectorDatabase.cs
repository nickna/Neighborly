﻿using Neighborly;
using Neighborly.ETL;
using System.Collections;
using System.Collections.Generic;
using Microsoft.Extensions.Logging;
using Microsoft.Extensions.Logging.Abstractions;
using System.IO.Compression;
using System.Security.Cryptography;
using System.Reflection.PortableExecutable;
using Neighborly.Search;
using System.Runtime.InteropServices;
using System.ComponentModel.DataAnnotations;

namespace Neighborly;

/// <summary>
/// Represents a database for storing and searching vectors.
/// </summary>
public partial class VectorDatabase
{
    private readonly ILogger<VectorDatabase> _logger;
    private VectorList _vectors = new();
    public VectorList Vectors => _vectors;
    private Search.SearchService _searchService;
    private ReaderWriterLockSlim _rwLock = new();
    private StorageOptionEnum _storageOption = StorageOptionEnum.Auto;

    /// <summary>
    /// Last time the database was modified. This is updated when a vector is added or removed.
    /// </summary>
<<<<<<< HEAD
    private DateTime lastModification = DateTime.Now;
=======
    public VectorDatabase()
        : this(NullLogger<VectorDatabase>.Instance)
    {
    }
>>>>>>> 32bf7781

    /// <summary>
    /// The time threshold in seconds for rebuilding the search indexes and VectorTags after a database change was detected.
    /// </summary>
<<<<<<< HEAD
    private const int timeThresholdSeconds = 5; 
=======
    /// <param name="logger">The logger to be used for logging.</param>
    /// <exception cref="ArgumentNullException">Thrown when the logger is null.</exception>
    public VectorDatabase(ILogger<VectorDatabase> logger)
    {
        ArgumentNullException.ThrowIfNull(logger);
        _logger = logger;

        // Wire up the event handler for the VectorList.Modified event
        _vectors.Modified += VectorList_Modified;
        StartIndexService();
    }
>>>>>>> 32bf7781

    /// <summary>
    /// Gets the number of vectors in the database.
    /// </summary>
    public int Count => _vectors.Count;

    /// <summary>
    /// Gets a value indicating whether the database is read-only.
    /// </summary>
    public bool IsReadOnly => false;

    /// <summary>
    /// Indicates whether the database has been modified since the last save.
    /// </summary>
    private bool _hasUnsavedChanges = false;

    /// <summary>
    /// Indicates whether the database has changed since the last indexing, and it needs to be rebuilt.
    /// </summary>
    private bool _hasOutdatedIndex = false;

    /// <summary>
    /// Gets a value indicating whether the database has been modified since the last save.
    /// </summary>
    public bool HasUnsavedChanges { get { return _hasUnsavedChanges; } }

    private void VectorList_Modified(object? sender, EventArgs e)
    {
        lastModification = DateTime.Now;
        _hasUnsavedChanges = true;
        _hasOutdatedIndex = true;
    }

    /// <summary>
    /// Gets the storage option used by the database.
    /// </summary>
    public StorageOptionEnum StorageOption
    {
        // TODO: Implement the ability to move the storage from memory to disk while in operation
        get { return _storageOption; }
    }

    public IList<Vector> Search(Vector query, int k, SearchAlgorithm searchMethod = SearchAlgorithm.KDTree)
    {
        return _searchService.Search(query, k);
    }

    [LoggerMessage(
    EventId = 0,
    Level = LogLevel.Error,
    Message = "Could not find vector `{Query}` in the database searching the {k} nearest neighbor(s).")]
    public partial void CouldNotFindVectorInDb(Vector query, int k, Exception ex);

    #region Constructors
    /// <summary>
    /// Initializes a new instance of the <see cref="VectorDatabase"/> class.
    /// </summary>
    public VectorDatabase()
        : this(NullLogger<VectorDatabase>.Instance)
    {
        // Wire up the event handler for the VectorList.Modified event
        _vectors.Modified += VectorList_Modified;
        _searchService = new Search.SearchService(_vectors);
        DatabaseService();
    }

    /// <summary>
    /// Initializes a new instance of the <see cref="VectorDatabase"/> class.
    /// </summary>
    /// <param name="logger">The logger to be used for logging.</param>
    /// <exception cref="ArgumentNullException">Thrown when the logger is null.</exception>
    public VectorDatabase(ILogger<VectorDatabase> logger)
    {
        ArgumentNullException.ThrowIfNull(logger);
        _logger = logger;
        _vectors.Modified += VectorList_Modified;
        _searchService = new Search.SearchService(_vectors);
        DatabaseService();
    }

    #endregion

    #region Load/Save
    /// <summary>
    /// Loads vectors from a specified file path.
    /// </summary>
    /// <param name="path">The file path to load the vectors from.</param>
    /// <param name="createOnNew">Indicates whether to create a new file if it doesn't exist.</param>
    public async Task LoadAsync(string path, bool createOnNew = true)
    {
        string filePath = Path.Combine(path, "vectors.bin");
        bool fileExists = File.Exists(filePath);
        if (!createOnNew && !fileExists)
        {
            throw new FileNotFoundException($"The file {filePath} does not exist.");
        }
        else if (createOnNew && !fileExists) 
        {
            // Do nothing here. We'll create the file when SaveAsync() is called
            return;
        }
        else
        {
            _rwLock.EnterWriteLock();
            try
            {
                using (var inputStream = new FileStream(filePath, FileMode.Open))
                using (var decompressionStream = new GZipStream(inputStream, CompressionMode.Decompress))
                using (var reader = new BinaryReader(decompressionStream))
                {
                    _vectors.Clear();
                    while (reader.BaseStream.Position != reader.BaseStream.Length)
                    {
                        var vectorCount = reader.ReadInt32();   // Total number of Vectors in the database

                        for (int i = 0; i < vectorCount; i++)
                        {
                            var nextVector = reader.ReadInt32();    // File offset of the next Vector
                            var vector = new Vector(reader.ReadBytes(nextVector));
                            _vectors.Add(vector);
                        }
                    }
                }

                await RebuildSearchIndexesAsync();     // Rebuild both k-d tree and Ball Tree search index  
                _vectors.Tags.BuildMap();   // Rebuild the tag map
                _hasUnsavedChanges = false; // Set the flag to indicate the database hasn't been modified
                _hasOutdatedIndex = false;  // Set the flag to indicate the index is up-to-date
            }
            finally
            {
                _rwLock.ExitWriteLock();
            }
        }

    }

    /// <summary>
    /// Provides a service that rebuilds the search indexes (k-d tree and LSH) and VectorTags when the database is modified.
    /// </summary>
    /// <seealso cref="timeThresholdSeconds"/>
    private void DatabaseService() 
    {
        // The index service is not supported on mobile platforms
        if (OperatingSystem.IsAndroid() || OperatingSystem.IsIOS())
            return;

        // Create a new thread that will react when _hasOutdatedIndex is set to true
        var indexService = new Thread(async () => 
        {
            while (!_vectors.IsReadOnly)
            {
                // If the database has been modified and the last modification was more than 5 seconds ago, rebuild the indexes
                if (_hasOutdatedIndex && 
                    _vectors.Count > 0 && 
                    DateTime.Now.Subtract(lastModification).TotalSeconds > timeThresholdSeconds)
                {
                    await RebuildTagsAsync();
                    await RebuildSearchIndexesAsync();
                }
                Thread.Sleep(5000);
            }
        });
        indexService.Priority = ThreadPriority.Lowest;
    }

    /// <summary>
    /// Creates a new kd-tree index for the vectors and a map of tags to vector IDs.
    /// (This method is eventually calls when the database is modified.)
    /// </summary>
    public async Task RebuildTagsAsync()
    {
        if (!_hasOutdatedIndex || _vectors == null || _vectors.Count == 0)
        {
            return;
        }
        await Task.Run (() => _vectors.Tags.BuildMap());
        _hasOutdatedIndex = false;
    }

    // This is an async function
    public async Task RebuildSearchIndexesAsync()
    {
        await Task.Run(() => _searchService.BuildAllIndexes());
    }
    public async Task RebuildSearchIndexAsync(SearchAlgorithm searchMethod = SearchAlgorithm.KDTree)
    {
        await Task.Run(() => _searchService.BuildIndex(searchMethod));
    }

    /// <summary>
    /// Saves the vectors to the current directory.
    /// </summary>
    public async Task SaveAsync()
    {
        // Get the current directory
        string currentDirectory = Directory.GetCurrentDirectory();

        // Call the existing Save method with the current directory
        await SaveAsync(currentDirectory);
    }

    /// <summary>
    /// Saves the vectors to a specified file path.
    /// (In the API server, this method will be called when the host OS sends a shutdown signal.)
    /// </summary>
    /// <param name="path">The file path to save the vectors to.</param>
    public async Task SaveAsync(string path)
    {
        // If the database hasn't been modified, no need to save it
        if (!_hasUnsavedChanges)
        {
            return;
        }

        if (!Directory.Exists(path))
        {
            Directory.CreateDirectory(path);
        }

        _rwLock.EnterWriteLock();
        
        // Save the vectors to a binary file
        string filePath = Path.Combine(path, "vectors.bin");
        var outputStream = new FileStream(filePath, FileMode.Create);
        // TODO -- Experiment with other compression types. For now, GZip works.
        using (var compressionStream = new GZipStream(outputStream, CompressionLevel.Fastest))
        using (var writer = new BinaryWriter(compressionStream))
        {
            // TODO -- This should be async and potentially parallelized
            writer.Write(_vectors.Count);
            foreach (Vector v in _vectors)
            {
                byte[] bytes = v.ToBinary();
                writer.Write(bytes.Length);    // File offset of the next Vector
                writer.Write(bytes);           // The Vector itself
            }
            writer.Close();
            outputStream.Close();
        }
        _rwLock.ExitWriteLock();
        _hasUnsavedChanges = false; // Set the flag to indicate the database hasn't been modified
    }
    #endregion

    #region Import/Export
    public async Task ImportDataAsync(string path, bool isDirectory, ETL.ContentType contentType)
    {
        ETL.IETL etl;

        switch (contentType)
        {
            case ETL.ContentType.Parquet:
                etl = new ETL.Parquet();
                break;
            case ETL.ContentType.CSV:
                etl = new ETL.Csv();
                break;
            case ETL.ContentType.HDF5:
                etl = new ETL.HDF5();
                break;
            default:
                throw new NotSupportedException($"Content type {contentType} is not supported.");
        }

        etl.isDirectory = isDirectory;
        etl.vectorDatabase = this;
        await etl.ImportDataAsync(path);
    }

    Task ExportDataAsync(string path, ETL.ContentType contentType)
    {
        throw new NotImplementedException();
    }
    #endregion

}<|MERGE_RESOLUTION|>--- conflicted
+++ resolved
@@ -28,21 +28,16 @@
     /// <summary>
     /// Last time the database was modified. This is updated when a vector is added or removed.
     /// </summary>
-<<<<<<< HEAD
     private DateTime lastModification = DateTime.Now;
-=======
     public VectorDatabase()
         : this(NullLogger<VectorDatabase>.Instance)
     {
     }
->>>>>>> 32bf7781
 
     /// <summary>
     /// The time threshold in seconds for rebuilding the search indexes and VectorTags after a database change was detected.
     /// </summary>
-<<<<<<< HEAD
     private const int timeThresholdSeconds = 5; 
-=======
     /// <param name="logger">The logger to be used for logging.</param>
     /// <exception cref="ArgumentNullException">Thrown when the logger is null.</exception>
     public VectorDatabase(ILogger<VectorDatabase> logger)
@@ -54,7 +49,6 @@
         _vectors.Modified += VectorList_Modified;
         StartIndexService();
     }
->>>>>>> 32bf7781
 
     /// <summary>
     /// Gets the number of vectors in the database.

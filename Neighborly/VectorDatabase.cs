--- conflicted
+++ resolved
@@ -2,14 +2,6 @@
 using Microsoft.Extensions.Logging;
 using Microsoft.Extensions.Logging.Abstractions;
 using System.IO.Compression;
-<<<<<<< HEAD
-using System.Security.Cryptography;
-using System.Reflection.PortableExecutable;
-using Neighborly.Search;
-using System.Runtime.InteropServices;
-using System.ComponentModel.DataAnnotations;
-=======
->>>>>>> affa2ed2
 
 namespace Neighborly;
 
@@ -186,26 +178,14 @@
 
     }
 
-<<<<<<< HEAD
-    /// <summary>
-    /// Provides a service that rebuilds the search indexes (k-d tree and LSH) and VectorTags when the database is modified.
-    /// </summary>
-    /// <seealso cref="timeThresholdSeconds"/>
-    private void DatabaseService() 
-=======
     private void StartIndexService()
->>>>>>> affa2ed2
     {
         // The index service is not supported on mobile platforms
         if (OperatingSystem.IsAndroid() || OperatingSystem.IsIOS())
             return;
 
         // Create a new thread that will react when _hasOutdatedIndex is set to true
-<<<<<<< HEAD
         var indexService = new Thread(async () => 
-=======
-        var indexService = new Thread(() =>
->>>>>>> affa2ed2
         {
             while (!_vectors.IsReadOnly)
             {
@@ -302,15 +282,12 @@
     }
     #endregion
 
-<<<<<<< HEAD
-=======
     [LoggerMessage(
         EventId = 0,
         Level = LogLevel.Error,
         Message = "Could not find vector `{Query}` in the database searching the {k} nearest neighbor(s).")]
     private partial void CouldNotFindVectorInDb(Vector query, int k, Exception ex);
 
->>>>>>> affa2ed2
     #region Import/Export
     public Task ImportDataAsync(string path, bool isDirectory, ContentType contentType, CancellationToken cancellationToken = default)
     {

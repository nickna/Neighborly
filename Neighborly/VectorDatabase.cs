﻿using Neighborly;
using Neighborly.ETL;
using System.Collections;
using System.Collections.Generic;
using Microsoft.Extensions.Logging;
using Microsoft.Extensions.Logging.Abstractions;

namespace Neighborly;

/// <summary>
/// Represents a database for storing and searching vectors.
/// </summary>
public partial class VectorDatabase : ICollection<Vector>
{
    private readonly ILogger<VectorDatabase> _logger;
    private DiskBackedList<Vector> _vectors = new DiskBackedList<Vector>();
    private KDTree _kdTree = new KDTree();
    private ISearchMethod _searchStrategy = new LinearSearch();
    private ReaderWriterLockSlim _rwLock = new ReaderWriterLockSlim();
    private StorageOptionEnum _storageOption = StorageOptionEnum.Auto;

    /// <summary>
    /// Initializes a new instance of the <see cref="VectorDatabase"/> class.
    /// </summary>
    public VectorDatabase()
        : this(NullLogger<VectorDatabase>.Instance)
    {
    }

    /// <summary>
    /// Initializes a new instance of the <see cref="VectorDatabase"/> class.
    /// </summary>
    /// <param name="logger">The logger to be used for logging.</param>
    /// <exception cref="ArgumentNullException">Thrown when the logger is null.</exception>
    public VectorDatabase(ILogger<VectorDatabase> logger)
    {
        ArgumentNullException.ThrowIfNull(logger);
        _logger = logger;
    }

    /// <summary>
    /// Gets the number of vectors in the database.
    /// </summary>
    public int Count => _vectors.Count;

    /// <summary>
    /// Gets a value indicating whether the database is read-only.
    /// </summary>
    public bool IsReadOnly => false;

    private bool _isDirty = false;

    /// <summary>
    /// Gets a value indicating whether the database has been modified since the last save.
    /// </summary>
    public bool IsDirty => _isDirty;

    /// <summary>
    /// Gets the storage option used by the database.
    /// </summary>
    public StorageOptionEnum StorageOption
    {
        // TODO: Implement the ability to move the storage from memory to disk while in operation
        get { return _storageOption; }
    }

    /// <summary>
    /// Gets or sets the search method used by the database.
    /// This can be changed at runtime to switch between search methods.
    /// </summary>
    public ISearchMethod SearchMethod
    {
        get { return _searchStrategy; }
        set { _searchStrategy = value; }
    }

    /// <summary>
    /// Adds a range of vectors to the database.
    /// </summary>
    /// <param name="items">The collection of vectors to add.</param>
    public void AddRange(IEnumerable<Vector> items)
    {
        _rwLock.EnterWriteLock();
        try
        {
            _vectors.AddRange(items);
            _isDirty = true; // Set the flag to indicate the database has been modified
        }
        finally { _rwLock.ExitWriteLock(); }
    }

    /// <summary>
    /// Removes a range of vectors from the database.
    /// </summary>
    /// <param name="items">The collection of vectors to remove.</param>
    public void RemoveRange(IEnumerable<Vector> items)
    {
        _rwLock.EnterWriteLock();
        try
        {
            foreach (var item in items)
            {
                _vectors.Remove(item);
            }
            _isDirty = true; // Set the flag to indicate the database has been modified
        }
        finally
        {
            _rwLock.ExitWriteLock();
        }
    }

    /// <summary>
    /// Updates an existing vector in the database.
    /// Searches for the vector by its ID.
    /// </summary>
    /// <param name="vector"></param>
    /// <returns>True if the Vector was updated; otherwise, false.</returns>
    public bool Update(Vector vector)
    {
        _rwLock.EnterWriteLock();
        try
        {
            var index = _vectors.FindIndex(v => v.Id == vector.Id);
            if (index != -1)
            {
                _vectors[index] = vector;
                _isDirty = true; // Set the flag to indicate the database has been modified
                return true;
            }
        }
        finally { _rwLock.ExitWriteLock(); }
        return false;
    }


    /// <summary>
    /// Updates an existing vector in the database.
    /// </summary>
    /// <param name="oldItem">The vector to be updated.</param>
    /// <param name="newItem">The updated vector.</param>
    /// <returns>True if the vector was successfully updated; otherwise, false.</returns>
    public bool Update(Vector oldItem, Vector newItem)
    {
        _rwLock.EnterWriteLock();
        try
        {
            if (oldItem == null)
            {
                throw new ArgumentNullException(nameof(oldItem), "Vector cannot be null");
            }
            if (newItem == null)
            {
                throw new ArgumentNullException(nameof(newItem), "Vector cannot be null");
            }

            var index = _vectors.IndexOf(oldItem);
            if (index != -1)
            {
                _vectors[index] = newItem;
                _isDirty = true; // Set the flag to indicate the database has been modified
                return true;
            }
        }
        finally { _rwLock.ExitWriteLock(); }
        return false;
    }

    /// <summary>
    /// Adds a vector to the database.
    /// </summary>
    /// <param name="item">The vector to add.</param>
    public void Add(Vector item)
    {
        _rwLock.EnterWriteLock();
        try
        {
            if (item == null)
            {
                throw new ArgumentNullException(nameof(item), "Vector cannot be null");
            }

            _vectors.Add(item);
            _kdTree.Build(_vectors);
            _isDirty = true; // Set the flag to indicate the database has been modified
        }
        finally { _rwLock.ExitWriteLock(); }
    }

    /// <summary>
    /// Removes all vectors from the database.
    /// </summary>
    public void Clear()
    {
        _rwLock.EnterWriteLock();
        try
        {
            _vectors.Clear();
            _isDirty = true; // Set the flag to indicate the database has been modified
        }
        finally { _rwLock.ExitWriteLock(); }
    }

    /// <summary>
    /// Determines whether the database contains a specific vector.
    /// </summary>
    /// <param name="item">The vector to locate in the database.</param>
    /// <returns>True if the vector is found in the database; otherwise, false.</returns>
    public bool Contains(Vector item)
    {
        return _vectors.Contains(item);
    }

    /// <summary>
    /// Copies the vectors of the database to an array, starting at a particular array index.
    /// </summary>
    /// <param name="array">The one-dimensional array that is the destination of the elements copied from the database.</param>
    /// <param name="arrayIndex">The zero-based index in array at which copying begins.</param>
    public void CopyTo(Vector[] array, int arrayIndex)
    {
        _vectors.CopyTo(array, arrayIndex);
    }

    /// <summary>
    /// Returns an enumerator that iterates through the vectors in the database.
    /// </summary>
    /// <returns>An enumerator for the vectors in the database.</returns>
    public IEnumerator<Vector> GetEnumerator()
    {
        return _vectors.GetEnumerator();
    }

    /// <summary>
    /// Removes a specific vector from the database.
    /// </summary>
    /// <param name="item">The vector to remove.</param>
    /// <returns>True if the vector was successfully removed; otherwise, false.</returns>
    public bool Remove(Vector item)
    {
        _rwLock.EnterWriteLock();
        bool result = false;
        try
        {
            if (item == null)
            {
                throw new ArgumentNullException(nameof(item), "Vector cannot be null");
            }

            result = _vectors.Remove(item);
            if (result)
            {
                _kdTree.Build(_vectors);
                _isDirty = true; // Set the flag to indicate the database has been modified
            }
        }
        finally { _rwLock.ExitWriteLock(); }
        return result;
    }

    /// <summary>
    /// Returns an enumerator that iterates through the vectors in the database.
    /// </summary>
    /// <returns>An enumerator for the vectors in the database.</returns>
    IEnumerator IEnumerable.GetEnumerator()
    {
        return GetEnumerator();
    }

    /// <summary>
    /// Searches for the k nearest neighbors to a given query vector.
    /// </summary>
    /// <param name="query">The query vector.</param>
    /// <param name="k">The number of nearest neighbors to retrieve.</param>
    /// <returns>A list of the k nearest neighbors to the query vector.</returns>
    public IList<Vector> Search(Vector query, int k)
    {
        try
        {
            return _searchStrategy.Search(_vectors, query, k);
        }
        catch (Exception ex)
        {
            // Log the exception, if you have a logging system
            CouldNotFindVectorInDb(query, k, ex);

            // return an empty list if an exception occurs
            return new List<Vector>();
        }
    }

    /// <summary>
    /// Loads vectors from a specified file path.
    /// </summary>
    /// <param name="path">The file path to load the vectors from.</param>
    /// <param name="createOnNew">Indicates whether to create a new file if it doesn't exist.</param>
    public void Load(string path, bool createOnNew = true)
    {
#if Save_VectorFiles
        if (!Directory.Exists(path))
        {
            throw new DirectoryNotFoundException($"The directory {path} does not exist.");
        }
        _rwLock.EnterWriteLock();
        try
        {
            _vectors.Clear(); // Clear the current vectors

            var files = Directory.GetFiles(path, "vector_*.txt");
            foreach (var file in files)
            {
                var vectorData = File.ReadAllBytes(file);
                var vector = Vector.Parse(vectorData); // Assuming Vector has a Parse method
                _vectors.Add(vector);
            }

            _kdTree.Build(_vectors); // Rebuild the KDTree with the new vectors
        }
        finally
        {
            _rwLock.ExitWriteLock();
        }
#else
        string filePath = Path.Combine(path, "vectors.bin");
        bool fileExists = File.Exists(filePath);
        if (!createOnNew && !fileExists)
        {
            throw new FileNotFoundException($"The file {filePath} does not exist.");
        }
        else if (createOnNew && !fileExists)
        {
            return;
        }
        else
        {
            _rwLock.EnterWriteLock();
            try
            {
                var bytes = HelperFunctions.Decompress(HelperFunctions.ReadFromFile(filePath));
                _vectors = HelperFunctions.DeserializeFromBinary<DiskBackedList<Vector>>(bytes);

                _kdTree.Build(_vectors); // Rebuild the KDTree with the new vectors
                _isDirty = false; // Set the flag to indicate the database hasn't been modified
            }
            finally
            {
                _rwLock.ExitWriteLock();
            }
        }
#endif

    }

    /// <summary>
    /// Retrieves all vectors that match a specified predicate.
    /// </summary>
    /// <param name="match">The predicate to match against.</param>
    /// <returns>A list of vectors that match the specified predicate.</returns>
    public List<Vector> FindAll(Predicate<Vector> match)
    {
        return _vectors.FindAll(match);
    }

    /// <summary>
    /// Retrieves the first vector that matches a specified predicate.
    /// </summary>
    /// <param name="match">The predicate to match against.</param>
    /// <returns>The first vector that matches the specified predicate.</returns
    public Vector Find(Predicate<Vector> match)
    {
        return _vectors.Find(match);
    }

    /// <summary>
    /// Saves the vectors to the current directory.
    /// </summary>
    public void Save()
    {
        // Get the current directory
        string currentDirectory = Directory.GetCurrentDirectory();

        // Call the existing Save method with the current directory
        Save(currentDirectory);
    }

    /// <summary>
    /// Saves the vectors to a specified file path.
    /// (In the gRPC server, this method will be called when the host OS sends a shutdown signal.)
    /// </summary>
    /// <param name="path">The file path to save the vectors to.</param>
    public void Save(string path)
    {
        // If the database hasn't been modified, no need to save it
        if (!_isDirty)
        {
            return;
        }

        if (!Directory.Exists(path))
        {
            Directory.CreateDirectory(path);
        }

#if Save_VectorFiles
        // Save the vectors to disk
        // Assuming each vector is saved as a separate file
        for (int i = 0; i < _vectors.Count; i++)
        {
            string fileName = $"vector_{i}.txt";
            string filePath = Path.Combine(path, fileName);
            File.WriteAllBytes(filePath, _vectors[i].ToBinary());
        }
#else
        // Save the vectors to a binary file
        string filePath = Path.Combine(path, "vectors.bin");
        var bytes = HelperFunctions.SerializeToBinary(_vectors);
        HelperFunctions.WriteToFile(filePath, HelperFunctions.Compress(bytes));
#endif
        _isDirty = false; // Set the flag to indicate the database hasn't been modified
    }

<<<<<<< HEAD
    [LoggerMessage(
        EventId = 0,
        Level = LogLevel.Error,
        Message = "Could not find vector `{Query}` in the database searching the {k} nearest neighbor(s).")]
    public partial void CouldNotFindVectorInDb(Vector query, int k, Exception ex);
=======
    public async Task ImportDataAsync(string path, bool isDirectory, ETL.ContentType contentType)
    {
        ETL.IETL etl;

        switch (contentType)
        {
            case ETL.ContentType.Parquet:
                etl = new ETL.Parquet();
                break;
            case ETL.ContentType.CSV:
                etl = new ETL.Csv();
                break;
            case ETL.ContentType.HDF5:
                etl = new ETL.HDF5();
                break;
            default:
                throw new NotSupportedException($"Content type {contentType} is not supported.");
        }

        etl.isDirectory = isDirectory;
        etl.vectorDatabase = this;
        await etl.ImportDataAsync(path);
    }

    Task ExportDataAsync(string path, ETL.ContentType contentType)
    {
        throw new NotImplementedException();
    }
>>>>>>> fde9a567

}<|MERGE_RESOLUTION|>--- conflicted
+++ resolved
@@ -418,13 +418,13 @@
         _isDirty = false; // Set the flag to indicate the database hasn't been modified
     }
 
-<<<<<<< HEAD
+
     [LoggerMessage(
         EventId = 0,
         Level = LogLevel.Error,
         Message = "Could not find vector `{Query}` in the database searching the {k} nearest neighbor(s).")]
     public partial void CouldNotFindVectorInDb(Vector query, int k, Exception ex);
-=======
+
     public async Task ImportDataAsync(string path, bool isDirectory, ETL.ContentType contentType)
     {
         ETL.IETL etl;
@@ -453,6 +453,5 @@
     {
         throw new NotImplementedException();
     }
->>>>>>> fde9a567
 
 }
--- conflicted
+++ resolved
@@ -52,20 +52,12 @@
 
         _db.Vectors.Add(vector1);
         Assert.That(_db.Count, Is.EqualTo(1), "Count should be 1 after adding a vector.");
-<<<<<<< HEAD
         Assert.That(_db.Vectors.Contains(vector1), Is.True, "Database should contain the added vector.");
-=======
-        Assert.IsTrue(_db.Vectors.Contains(vector1), "Database should contain the added vector.");
->>>>>>> 32bf7781
 
         _db.Vectors.Update(vector2);
         Assert.That(_db.Count, Is.EqualTo(1), "Count should still be 1 after updating a vector.");
         Assert.That(_db.Vectors.Contains(vector1), Is.False, "Database should not contain the old vector.");
-<<<<<<< HEAD
         Assert.That(_db.Vectors.Contains(vector2), Is.True, "Database should contain the new vector.");
-=======
-        Assert.IsTrue(_db.Vectors.Contains(vector2), "Database should contain the new vector.");
->>>>>>> 32bf7781
     }
 
     [Test]
@@ -82,13 +74,8 @@
         _db.Vectors.AddRange(vectors);
 
         Assert.That(_db.Count, Is.EqualTo(2), "Count should be 2 after adding two vectors.");
-<<<<<<< HEAD
         Assert.That(_db.Vectors.Contains(vector1), Is.True, "Database should contain the first added vector.");
         Assert.That(_db.Vectors.Contains(vector2), Is.True, "Database should contain the second added vector.");
-=======
-        Assert.IsTrue(_db.Vectors.Contains(vector1), "Database should contain the first added vector.");
-        Assert.IsTrue(_db.Vectors.Contains(vector2), "Database should contain the second added vector.");
->>>>>>> 32bf7781
     }
 
 
@@ -123,11 +110,7 @@
 
         _db.Vectors.Add(vector1);
 
-<<<<<<< HEAD
         Assert.That(_db.Vectors.Contains(vector1), Is.True, "Database should contain the added vector.");
-=======
-        Assert.IsTrue(_db.Vectors.Contains(vector1), "Database should contain the added vector.");
->>>>>>> 32bf7781
         Assert.That(_db.Vectors.Contains(vector2), Is.False, "Database should not contain a vector that was not added.");
     }
 
@@ -186,13 +169,8 @@
         var foundVector = _db.Vectors.Find(v => v.Equals(vector1));
         Assert.That(foundVector, Is.EqualTo(vector1), "Find should return the correct vector.");
 
-<<<<<<< HEAD
-        var notFoundVector = _db.Vectors.Find(v => v.Equals(new Vector(new byte[] { 7, 8, 9 })));
+        var notFoundVector = _db.Vectors.Find(v => v.Equals(new Vector([7f, 8, 9])));
         Assert.That(notFoundVector, Is.Null, "Find should return null if no vector matches the condition.");
-=======
-        var notFoundVector = _db.Vectors.Find(v => v.Equals(new Vector([7f, 8, 9])));
-        Assert.IsNull(notFoundVector, "Find should return null if no vector matches the condition.");
->>>>>>> 32bf7781
     }
 
     [Test]
@@ -209,11 +187,10 @@
 
         var foundVectors = _db.Vectors.FindAll(v => v.Equals(vector1) || v.Equals(vector2));
         Assert.That(foundVectors.Count, Is.EqualTo(2), "FindAll should return all matching vectors.");
-<<<<<<< HEAD
         Assert.That(foundVectors, Does.Contain(vector1), "FindAll should include the first matching vector.");
         Assert.That(foundVectors, Does.Contain(vector2), "FindAll should include the second matching vector.");
 
-        var notFoundVectors = _db.Vectors.FindAll(v => v.Equals(new Vector(new byte[] { 7, 8, 9 })));
+         var notFoundVectors = _db.Vectors.FindAll(v => v.Equals(new Vector([7f, 8, 9])));
         Assert.That(notFoundVectors.Count, Is.EqualTo(0), "FindAll should return an empty list if no vectors match the condition.");
     }
 
@@ -222,13 +199,6 @@
         byte[] byteArray = new byte[floatArray.Length * sizeof(float)];
         Buffer.BlockCopy(floatArray, 0, byteArray, 0, byteArray.Length);
         return new Vector(byteArray);
-=======
-        Assert.Contains(vector1, foundVectors, "FindAll should include the first matching vector.");
-        Assert.Contains(vector2, foundVectors, "FindAll should include the second matching vector.");
-
-        var notFoundVectors = _db.Vectors.FindAll(v => v.Equals(new Vector([7f, 8, 9])));
-        Assert.That(notFoundVectors.Count, Is.EqualTo(0), "FindAll should return an empty list if no vectors match the condition.");
->>>>>>> 32bf7781
     }
 
     [Test]
@@ -292,13 +262,8 @@
 
         // Assert
         Assert.That(_db.Count, Is.EqualTo(2), "Count should be 2 after loading the saved database.");
-<<<<<<< HEAD
         Assert.That(_db.Vectors.Contains(vector1), Is.True, "Database should contain the first vector after loading.");
         Assert.That(_db.Vectors.Contains(vector2), Is.True, "Database should contain the second vector after loading.");
-=======
-        Assert.IsTrue(_db.Vectors.Contains(vector1), "Database should contain the first vector after loading.");
-        Assert.IsTrue(_db.Vectors.Contains(vector2), "Database should contain the second vector after loading.");
->>>>>>> 32bf7781
 
         // Clean up
         Directory.Delete(path, true);
@@ -356,12 +321,8 @@
     {
         // Arrange
         var logger = new MockLogger<VectorDatabase>();
-<<<<<<< HEAD
         //var db = new VectorDatabase(logger){ Search.SearchAlgorithm = new MockSearchService() };
         var db = new VectorDatabase(logger) {  };
-=======
-        var db = new VectorDatabase(logger) { SearchMethod = new MockSearchMethod() };
->>>>>>> 32bf7781
 
         var query = new Vector([1f, 2f, 3f]);
         var k = 1;
